# -*- coding: utf-8 -*-
# vim: set autoindent shiftwidth=4 softtabstop=4 expandtab:

import instruments


conf = dict( yo1 = (instruments.yokogawa_gs200, (10,)),
             yo2 = (instruments.yokogawa_gs200, (13,)),
             yo3 = (instruments.yokogawa_gs200, (9,)),
             #yo4 = (instruments.yokogawa_gs200, (1,)),
             #yo5 = (instruments.yokogawa_gs200, (7,)),
             yo4 = (instruments.yokogawa_gs200, ('USB0::0x0B21::0x0039::91M504009',)),
             yo5 = (instruments.yokogawa_gs200, ('USB0::0x0B21::0x0039::91L622196',)),
<<<<<<< HEAD
             yo6 = (instruments.yokogawa_gs200, ('USB0::0x0B21::0x0039::91L620548',)),
=======
             yo6 = (instruments.yokogawa_gs200, ('USB0::0x0B21::0x0039::91KB11653',)),
>>>>>>> 1af2b658
             dmm1 = (instruments.agilent_multi_34410A, (11,)),
             dmm2 = (instruments.agilent_multi_34410A, (22,)),
             dmm3 = (instruments.agilent_multi_34410A, (6,)),
             dmm5 = (instruments.agilent_multi_34410A, ('USB0::0x0957::0x0607::MY47021100',)),
             dmm6 = (instruments.agilent_multi_34410A, ('USB0::0x0957::0x0607::MY47021456',)),
             dmm7 = (instruments.agilent_multi_34410A, ('USB0::0x0957::0x0607::MY47015885',)),
<<<<<<< HEAD
             dmm8 = (instruments.agilent_multi_34410A, ('USB0::0x0957::0x0607::MY47021374',)),
=======
             dmm8 = (instruments.agilent_multi_34410A, ('USB0::0x0957::0x0607::MY47021443',)),
             dmm9 = (instruments.agilent_multi_34410A, ('USB0::0x0957::0x0607::MY47027848',)),
>>>>>>> 1af2b658
             sr1 = (instruments.sr830_lia, (3,)),
             sr2 = (instruments.sr830_lia, (8,)),
             tc1 = (instruments.lakeshore_322, (12,)),
             tc2 = (instruments.lakeshore_340, (12,)),
             tc3 = (instruments.lakeshore_370, ('ASRL4',)),
             gen1 = (instruments.agilent_rf_33522A, (10,)),
             gen2 = (instruments.agilent_rf_33522A, (14,)),
             gen5 = (instruments.agilent_rf_33522A, ('USB0::0x0957::0x2307::MY50005306',)),
             rf1 = (instruments.sr384_rf, (16,)),
             rf2 = (instruments.sr384_rf, (27,)),
             foo1 = (instruments.dummy, ()),
             foo2 = (instruments.dummy, ()),
             # EXA is gpib 8
             exa1 = (instruments.agilent_EXA, ('USB::0x0957::0x0B0B::MY51170142',)),
             exa2 = (instruments.agilent_EXA, ('USB::0x0957::0x0B0B::MY52220278',)),
             # PNA-L is gpib 16
             pna1 = (instruments.agilent_PNAL, ('USB0::0x0957::0x0118::MY49001395',)),
             ena1 = (instruments.agilent_ENA, ('USB0::2391::4873::MY49203311::0',)),
             pnax = (instruments.agilent_PNAL, ('USB0::0x0957::0x0118::MY52041560',)),
             #ENA E5071C we had as a temporary loan summer 2012
             #ena1 = (instrument.agilent_ENA, ('USB0::0x0957::0x0D09::MY46213332',)),
             # scope is USB only
             s500 = (instruments.infiniiVision_3000, ('USB0::2391::6050::MY51135769::INSTR',)),
             s200 = (instruments.infiniiVision_3000, ('USB0::0x0957::0x1796::MY51135849',)),
             # acq board
             acq1 = (instruments.Acq_Board_Instrument, ('127.0.0.1', 50000)),
             acq2 = (instruments.Acq_Board_Instrument, ('127.0.0.1', 50001)),
             # MXG generator is gpib 19
             mxg1 = (instruments.agilent_rf_MXG, ('USB0::0x0957::0x1F01::MY50140552',)),
             # PSG generator
             psg1 = (instruments.agilent_rf_PSG, (19,)),
             psg2 = (instruments.agilent_rf_PSG, (20,)),
             # Data Translation Box
             dt1 = (instruments.DataTranslation, ()),
             # Agilent attenuator
             att1 = (instruments.agilent_rf_Attenuator, ('USB0::0x0957::0x4C18::MY52200101',))
        )

usb_manuf = { 0x0957 : ('Agilent', { 0x0607 : 'multimeter',
                                     0x2307 : 'rf_gen',
                                     0x1309 : 'ENA',
                                     0x0B0B : 'EXA',
                                     0x0118 : 'PNA',
                                     0x17A2 : 'infiniiVision_500',
                                     0x1796 : 'infiniiVision_200',
                                     0x1F01 : 'MXG',
                                     0x4C18 : 'RF_attenuator' }),
              0x0B21 : ('Yokogawa',  {0x0039 : 'GS200' })
            }<|MERGE_RESOLUTION|>--- conflicted
+++ resolved
@@ -11,23 +11,17 @@
              #yo5 = (instruments.yokogawa_gs200, (7,)),
              yo4 = (instruments.yokogawa_gs200, ('USB0::0x0B21::0x0039::91M504009',)),
              yo5 = (instruments.yokogawa_gs200, ('USB0::0x0B21::0x0039::91L622196',)),
-<<<<<<< HEAD
-             yo6 = (instruments.yokogawa_gs200, ('USB0::0x0B21::0x0039::91L620548',)),
-=======
              yo6 = (instruments.yokogawa_gs200, ('USB0::0x0B21::0x0039::91KB11653',)),
->>>>>>> 1af2b658
+             yo7 = (instruments.yokogawa_gs200, ('USB0::0x0B21::0x0039::91L620548',)),
              dmm1 = (instruments.agilent_multi_34410A, (11,)),
              dmm2 = (instruments.agilent_multi_34410A, (22,)),
              dmm3 = (instruments.agilent_multi_34410A, (6,)),
              dmm5 = (instruments.agilent_multi_34410A, ('USB0::0x0957::0x0607::MY47021100',)),
              dmm6 = (instruments.agilent_multi_34410A, ('USB0::0x0957::0x0607::MY47021456',)),
              dmm7 = (instruments.agilent_multi_34410A, ('USB0::0x0957::0x0607::MY47015885',)),
-<<<<<<< HEAD
-             dmm8 = (instruments.agilent_multi_34410A, ('USB0::0x0957::0x0607::MY47021374',)),
-=======
              dmm8 = (instruments.agilent_multi_34410A, ('USB0::0x0957::0x0607::MY47021443',)),
              dmm9 = (instruments.agilent_multi_34410A, ('USB0::0x0957::0x0607::MY47027848',)),
->>>>>>> 1af2b658
+             dmm10 = (instruments.agilent_multi_34410A, ('USB0::0x0957::0x0607::MY47021374',)),
              sr1 = (instruments.sr830_lia, (3,)),
              sr2 = (instruments.sr830_lia, (8,)),
              tc1 = (instruments.lakeshore_322, (12,)),
