--- conflicted
+++ resolved
@@ -29,11 +29,7 @@
 import scipy
 from scipy.optimize import brentq as brentq_rootsolver
 import codecs
-<<<<<<< HEAD
 from functools import reduce
-=======
-import types
->>>>>>> c35129e6
 
 from ..instruments_base import BaseInstrument, visaInstrument, visaInstrumentAsync,\
                             BaseDevice, scpiDevice, MemoryDevice, Dict_SubDevice, ReadvalDev,\
@@ -2853,11 +2849,7 @@
         self.loop5 = MemoryDevice(0.)
         self.alias = self.loop1
         # This needs to be last to complete creation
-<<<<<<< HEAD
         super(loop, self)._create_devs()
-=======
-        super(type(self),self)._create_devs()
-
 
 @register_instrument('pyHegel_Instrument', 'virtual_instr', '1.0')
 class virtual_instr(BaseInstrument):
@@ -2871,11 +2863,11 @@
         - CCinv matrix
 
     This instrument take a list of virtual devices names and create them with a memory device.
-    When setting a virtual device, it sets the real device to:  real = CC-1 @ values
-    You can either give CC or CC-1, by adjusting the 'is_cc' parameter.
+    When setting a virtual device, it sets the real device to:  real = CC^-1 @ values
+    You can either give CC or CC^-1, by adjusting the 'is_cc' parameter.
     CC must be squared because the inverse is calculated.
     CCinv must have the shape: (nb_real, nb_virt)
-    
+
     You can then use vinstr.<virtual_device_name> as a normal device.
     The device 'virtual' sets all virtual devs at the same time given a list of values and updates the 'reals'.
     The device 'real' sets all real devs at the same time given a list of values and updates the 'virtuals'.
@@ -2903,38 +2895,49 @@
         if is_cc:
             self.CC.set(matrix)
             if matrix.shape[0] != matrix.shape[1]:
-                raise ValueError, self.perror('Matrix should be squared. Unless it is CC-1, then you must set is_cc to False.')
+                raise ValueError(self.perror('Matrix should be squared. Unless it is CC-1, then you must set is_cc to False.'))
             self.CCinv.set(matrixInv)
         else:
             #TODO: check dimensions if not squared
             self.CC.set(matrixInv)
             self.CCinv.set(matrix)
-        
+
     def _real_checkdev(self, val, update_virt=True):
         BaseDevice._checkdev(self.real, val)
     def _real_getdev(self):
-        ret = dict_improved(_allow_overwrite=False) # (allow_overwrite does not seems to work)
+        names = []
+        vals = []
         for dev in self._real_devs:
-            name = dev.getfullname()
-            while name in ret:
+            if isinstance(dev, tuple):
+                name = dev[0].getfullname()
+                val = dev[0].get(**dev[1])
+            else:
+                name = dev.getfullname()
+                val = dev.get()
+            name = name.replace('.', '_')
+            while name in names:
                 name += '_'
-            ret[name] = dev.get()
-        return ret
+            names.append(name)
+            vals.append(val)
+        return dict_improved(zip(names, vals))
     def _real_setdev(self, values, update_virt=True):
         if len(values) != self.nb_real:
             raise ValueError('The number of values must be the same as the number of real devices.')
         for dev, val in zip(self._real_devs, values):
-            dev.set(val) 
+            if isinstance(dev, tuple):
+                dev[0].set(val, **dev[1])
+            else:
+                dev.set(val)
         if update_virt:
             self._update_virt()
 
     def _virtual_checkdev(self, val, update_real=True):
         BaseDevice._checkdev(self.virtual, val)
     def _virtual_getdev(self):
-        ret = dict_improved()
+        ret = []
         for name, dev in zip(self._virt_names, self._virt_devs):
-            ret[name] = dev.get()
-        return ret
+            ret += [(name, dev.get())]
+        return dict_improved(ret)
     def _virtual_setdev(self, values, update_real=True):
         if len(values) != self.nb_virt:
             raise ValueError('The number of values must be the same as the number of virtual devices.')
@@ -2944,13 +2947,13 @@
 
     def _update_virt(self):
         if self.CC is None:
-            print 'No CC matrix define, updating virtual values from real is disabled (real devices may be changed, but virtual will not be updated).'
+            print('No CC matrix define, updating virtual values from real is disabled (real devices may be changed, but virtual will not be updated).')
             return
         real_vals = self.real.get().values()
         real_vals = [val[0] if isinstance(val, (tuple, list)) else val for val in real_vals]
         virt_vals = np.matmul(self.CC.get(), real_vals)
         self.virtual.set(virt_vals, update_real=False)
-            
+
     def _update_real(self):
         virt_vals = self.virtual.get().values()
         virt_vals = [val[0] if isinstance(val, (tuple, list)) else val for val in virt_vals]
@@ -2976,7 +2979,6 @@
             mem = self._init_devs_mem()
             mem.set = self._init_devs_set_wrapper(mem.set)
             setattr(self, n, mem)
-            self._create_devs_helper()
             devs.append(mem)
         self._virt_devs = devs
 
@@ -2985,12 +2987,11 @@
         self._devwrap('virtual', doc='Get returns a dict of the names and values of virtual devices.\n Set with a vector to set real devices to:  devs = CC@vector')
         self._devwrap('real', doc='Get returns a dict of the names and values of real devices.\n Set with a vector to set virtual devices to:  vdevs = CC-1@vector' )
         self.alias = self.virtual
-        
+
         self.CC = MemoryDevice()
         self.CCinv = MemoryDevice()
-        self.virtnames = MemoryDevice(self._virt_names, doc='set not supported.') 
-        self.realdevs = MemoryDevice(self._real_devs, doc='set not supported.') 
+        self.virtnames = MemoryDevice(self._virt_names, doc='set not supported.')
+        self.realdevs = MemoryDevice(self._real_devs, doc='set not supported.')
 
         # This needs to be last to complete creation
-        super(virtual_instr ,self)._create_devs()
->>>>>>> c35129e6
+        super(virtual_instr ,self)._create_devs()