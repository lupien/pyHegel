--- conflicted
+++ resolved
@@ -33,20 +33,14 @@
 from ..types import dict_improved
 
 
-import threading, concurrent.futures
+import threading
 import time
 import numpy as np
-<<<<<<< HEAD
 from numpy import sign, abs, sqrt, sin, cos, pi, arctan2
 from scipy.optimize import brentq
+from scipy.spatial.transform import Rotation
 
 from ..comp2to3 import string_bytes_types
-=======
-from numpy import sign, abs, sqrt, sin, cos, pi
-from scipy.optimize import brentq
-from scipy.spatial.transform import Rotation
-
->>>>>>> c35129e6
 
 #######################################################
 ##    American Magnetics, Inc. Power Supply
@@ -363,7 +357,7 @@
         """ Returns True when the magnet is not ramping nor changing the heat switch. Can be used for the sequencer. """
         return self.state.get() in ['paused', 'at_zero', 'holding']
 
-    def _ramping_helper(self, stay_states, end_states=None, extra_wait=None, quiet=False):
+    def _ramping_helper(self, stay_states, end_states=None, extra_wait=None):
         conf = self.conf_magnet()
         to = time.time()
         if stay_states == 'cooling_persistent_switch':
@@ -374,32 +368,20 @@
             prog_base = 'Magnet Ramping {current:.3f}/%.3f A at %4f A/%s'% \
                 (self.current_target.getcache(), self.ramp_rate_current.getcache()['rate'], self.ramp_rate_unit.get())
         else: # zeroing field
-<<<<<<< HEAD
-            prog_base = 'Magnet Ramping {current:.3f}/0 A'
-        if isinstance(stay_states, string_bytes_types):
-=======
             prog_base = 'Magnet Ramping {current:.3f}/%.3f A at %4f A/%s'% \
                 (self.current_target.getcache(), self.ramp_rate_current.getcache()['rate'], self.ramp_rate_unit.get())
-        if isinstance(stay_states, basestring):
->>>>>>> c35129e6
+        if isinstance(stay_states, string_bytes_types):
             stay_states = [stay_states]
-        if quiet:
-            return
         with release_lock_context(self):
             with mainStatusLine.new(priority=10, timed=True) as progress:
                 while self.state.get() in stay_states:
-<<<<<<< HEAD
                     #print(self.state.getcache(), self.current.get(), self.current_magnet.get(), self.current_target.getcache(), self.persistent_switch_en.get())
                     wait(.1)
-=======
-                #print self.state.getcache(), self.current.get(), self.current_magnet.get(), self.current_target.getcache(), self.persistent_switch_en.get()
-                    wait(.1, None)
->>>>>>> c35129e6
                     progress(prog_base.format(current=self.current.get(), time=time.time()-to))
             if self.state.get() == 'quench':
                 raise RuntimeError(self.perror('The magnet QUENCHED!!!'))
             if extra_wait:
-                wait(extra_wait, progress_base=None if quiet else 'Magnet wait')
+                wait(extra_wait, progress_base='Magnet wait')
         if end_states is not None:
             if isinstance(end_states, string_bytes_types):
                 end_states = [end_states]
@@ -458,7 +440,7 @@
                 self._ramping_helper('heating_persistent_switch', 'paused', extra_wait)
         return orig_switch_en
 
-    def _do_ramp(self, current_target, wait, no_wait_end=False, quiet=False):
+    def _do_ramp(self, current_target, wait, no_wait_end=False):
         if current_target == 0:
             self.set_state('zero')
         else:
@@ -467,14 +449,14 @@
             self.set_state('ramp')
         if no_wait_end:
             return
-        self._ramping_helper(['zeroing', 'ramping'], ['at_zero', 'holding'], wait, quiet=quiet)
+        self._ramping_helper(['zeroing', 'ramping'], ['at_zero', 'holding'], wait)
 
     def _ramp_current_checkdev(self, val, return_persistent='auto', wait=None, quiet=True, no_wait_end=False):
         if return_persistent not in [True, False, 'auto']:
             raise ValueError(self.perror("Invalid return_persistent option. Should be True, False or 'auto'"))
         BaseDevice._checkdev(self.ramp_current, val)
 
-    def _ramp_current_setdev(self, val, return_persistent='auto', wait=None, quiet=False, no_wait_end=False):
+    def _ramp_current_setdev(self, val, return_persistent='auto', wait=None, quiet=True, no_wait_end=False):
         """ Goes to the requested setpoint and then waits until it is reached.
             After the instrument says we have reached the setpoint, we wait for the
             duration set by ramp_wait_after (in s).
@@ -504,10 +486,10 @@
                     return
                 self.do_persistent(to_pers=True, quiet=quiet, extra_wait=wait)
             else:
-                self._do_ramp(val, wait, no_wait_end, quiet)
+                self._do_ramp(val, wait, no_wait_end)
         else: # no persistent switch installed
             print_if('Ramping...')
-            self._do_ramp(val, wait, no_wait_end, quiet)
+            self._do_ramp(val, wait, no_wait_end)
 
     def _ramp_current_getdev(self, return_persistent='auto', wait=None, quiet=True, no_wait_end=False):
         return self.current_magnet.get()
@@ -520,7 +502,7 @@
                 raise RuntimeError('Did not receive second expected message from instrument')
         fw_version = float(self.idn_split()['firmware'])
         self._new_firmware = True if fw_version >= 2.59 else False
-        self.ramp_wait_after = MemoryDevice(3., min=0.)
+        self.ramp_wait_after = MemoryDevice(10., min=0.)
         self.persistent_wait_before = MemoryDevice(30., min=30., doc='This time is used to wait after a ramp but before turning persistent off')
         self.volt = scpiDevice(getstr='voltage:supply?', str_type=float)
         self.volt_magnet = scpiDevice(getstr='voltage:magnet?', str_type=float, doc='This is the voltage on the magnet if the proper connection are present.')
@@ -528,8 +510,8 @@
         self.current = scpiDevice(getstr='current:supply?', str_type=float, doc='This is the current output by the supply. See also current_magnet.')
         self.current_magnet = scpiDevice(getstr='current:magnet?', str_type=float, doc='This is the current in the magnet even when in persistent mode. See also current.')
         self.current_target = scpiDevice('CONFigure:CURRent:TARGet', 'CURRent:TARGet?', str_type=float, setget=True)
-        self.field = scpiDevice(getstr='FIELD:MAGnet?', str_type=float,
-                                doc='This is the field in the magnet even when in persistent mode (units are T or kG depending on field_unit device). See also current_magnet')
+        #self.field = scpiDevice(getstr='FIELD:MAGnet?', str_type=float,
+        #                        doc='This is the field in the magnet even when in persistent mode (units are T or kG depending on field_unit device). See also current_magnet')
         self.field_unit = scpiDevice('CONFigure:FIELD:UNITS', 'FIELD:UNITS?', choices=ChoiceIndex(['kG', 'T']))
         #self.field_target = scpiDevice('CONFigure:FIELD:TARGet', 'FIELD:TARGet?', str_type=float, doc='Units are in kG or T depending on field_unit device.')
         self.ramp_rate_unit = scpiDevice('CONFigure:RAMP:RATE:UNITS', 'RAMP:RATE:UNITS?', choices=ChoiceIndex(['sec', 'min']))
@@ -601,8 +583,8 @@
         self.ramp_rate_current.set({'rate': 0.1, 'max_current':1})
 
     def _current_getdev(self):
-        return self.field.get()/self._coil_constant
-    
+        return self.field_T.get()/self._coil_constant
+
     def _ramp_rate_field_checkdev_helper(self, unit=None, index=None):
         if unit not in ['sec', 'min', None]:
             raise ValueError(self.perror("Invalid unit, should be 'sec' or 'min' or None"))
@@ -636,14 +618,14 @@
         scale = self._coil_constant
         nval = dict_improved(rate=val['rate']/scale, max_current=val['max_field']/scale)
         self.ramp_rate_current.set(nval, unit=unit)
-    
+
     def _ramp_rate_field_T_getdev(self, unit=None):
         val = self.ramp_rate_current.get(unit=unit)
         scale = self._coil_constant
         rval = dict_improved(rate=val['rate']*scale, max_field=val['max_current']*scale)
         return rval
-    
-    def _field_getdev(self):
+
+    def _field_T_getdev(self):
         now = time.time()
         f, last = self._last_field
         mode = self.state.get()
@@ -674,30 +656,30 @@
                     while self.state.get() == 'ramp':
                         wait(1)
                         progress(prog_base.format(field=self.field.get()))
-        
+
     def _ramp_field_T_setdev(self, val, return_persistent='auto', wait=None, quiet=False, no_wait_end=False):
         """ simulate ramping to val (in T) at self.rate """
         self.state.set('ramp')
         self.field_target_T.set(val)
         self._ramping_helper(quiet=quiet)
-    
+
     def _ramp_field_T_checkdev(self, val, quiet=None):
         BaseDevice._checkdev(self.ramp_field_T, val)
 
     def _ramp_current_setdev(self, val, return_persistent='auto', wait=None, quiet=False, no_wait_end=False):
-        print val*self._coil_constant
+        print(val*self._coil_constant)
         self._ramp_field_T_setdev(self, val*self._coil_constant)
-    
+
     def _create_devs(self):
         cc = self._coil_constant
         self.field_unit = MemoryDevice('T', choices=ChoiceIndex(['kG', 'T']))
         self.ramp_rate_unit = MemoryDevice('sec', choices=ChoiceIndex(['sec', 'min']))
         self.state = MemoryDevice('hold', choices=['hold', 'ramp'])
-        self.field = MemoryDevice(0., doc='simulated field (always in T)')
+        #self.field = MemoryDevice(0., doc='simulated field (always in T)')
         self.rate = MemoryDevice(self._max_rate, min=0., max=self._max_rate, doc='simulated rate (always in A/s)')
         self.upper_bound = MemoryDevice(0, min=0., max=self._max_current, doc='simulated upped bound (always in A)')
         self._devwrap('current') # current output of the "supply"
-        self._devwrap('field')
+        self._devwrap('field_T')
 
         self.field_target_T = MemoryDevice(0., min=-self._max_field, max=self._max_field, doc='field setpoint in T')
 
@@ -707,7 +689,7 @@
         #             choices=ChoiceMultiple(['rate', 'max_current'], [(float, rate_lim), (float, (1e-4, None))]))
         #self.ramp_rate_current = MemoryDevice(choices=ChoiceMultiple(['rate', 'max_current'], [(float, rate_lim), (float, (1e-4, None))]))
         self._devwrap('ramp_rate_current')
-        
+
         rTmin, rTmax = np.array([rmin, rmax])*self._coil_constant
         rate_T_lim = ChoiceDevDep(self.ramp_rate_unit, dict(min=ChoiceLimits(min=rTmin*60, max=rTmax*60), sec=ChoiceLimits(min=rTmin, max=rTmax)))
         self._devwrap('ramp_rate_field_T',
@@ -833,29 +815,14 @@
         current_rate = [np.nan]*3
         def adjust_mnmx1(func, base_str, val, index=None):
             if index is not None:
-<<<<<<< HEAD
-                mnmx[base][i] = val
-            s = base+'_global'
-            mnmx[s] = func(mnmx[s], val)
-=======
                 mnmx[base_str][i] = val
             s = base_str+'_global'
             mnmx[s] = func((mnmx[s], val))
->>>>>>> c35129e6
         for i, (magnet, name) in enumerate(zip(self._magnets, self._magnets_name)):
             if magnet:
                 self._magnets_enable[i] = True
                 if not isinstance(magnet, (AmericanMagnetics_model430, MagnetSimul)):
                     raise ValueError('magnet%s_ is of the wrong type (should be AmericanMagnetics_model430)'%name)
-<<<<<<< HEAD
-                if magnet.ramp_rate_segment_count.get() > 1:
-                    raise ValueError('magnet%s_ should only have one ramp_rate segment.'%name)
-                adjust_mnmx1(max, 'min_field', magnet.field_target_T.min, i)
-                adjust_mnmx1(min, 'max_field', magnet.field_target_T.max, i)
-                adjust_mnmx1(max, 'min_rate', magnet.ramp_rate_field_T.choices.fmts_lims[0].choices['min'].min)
-                adjust_mnmx1(min, 'max_rate', magnet.ramp_rate_field_T.choices.fmts_lims[0].choices['min'].max)
-                current_rate[i] = magnet.ramp_rate_field_T.get(unit='min')
-=======
                 if hasattr(magnet, 'ramp_rate_segment_count') and magnet.ramp_rate_segment_count.get() > 1:
                     raise ValueError('magnet%s_ should only have one ramp_rate segment.'%name)
                 adjust_mnmx1(np.nanmax, 'min_field', magnet.field_target_T.min, i)
@@ -863,7 +830,6 @@
                 adjust_mnmx1(np.nanmax, 'min_rate', magnet.ramp_rate_field_T.choices.fmts_lims[0].choices['min'].min)
                 adjust_mnmx1(np.nanmin, 'max_rate', magnet.ramp_rate_field_T.choices.fmts_lims[0].choices['min'].max)
                 current_rate[i] = magnet.ramp_rate_field_T.get(unit='min')['rate']
->>>>>>> c35129e6
         self._magnets_lims = dict_improved(mnmx)
         super(AmericanMagnetics_vector, self).__init__(**kwargs)
         min_current_rate = min(current_rate)
@@ -881,25 +847,25 @@
                 magnet.ramp_rate_field_T.set(val, unit='min')
     def _ramp_rate_getdev(self):
         return [m.ramp_rate_field_T.get() for m in self._magnets if m]
-    
+
     def _field_target_getdev(self):
         return [m.field_target_T.get()[0] for m in self._magnets]
 
     def _state_getdev(self):
         return [m.state.get() for m in self._magnets]
 
-    def _field_getdev(self):
-        return [m.field.get() for m in self._magnets]
-    def _fieldx_getdev(self):
+    def _field_T_getdev(self):
+        return [m.field_T.get() for m in self._magnets]
+    def _fieldx_T_getdev(self):
         if self._magnet_x is not None:
-            return self._magnet_x.field.get()
-    def _fieldy_getdev(self):
+            return self._magnet_x.field_T.get()
+    def _fieldy_T_getdev(self):
         if self._magnet_y is not None:
-            return self._magnet_y.field.get()
-    def _fieldz_getdev(self):
+            return self._magnet_y.field_T.get()
+    def _fieldz_T_getdev(self):
         if self._magnet_z is not None:
-            return self._magnet_z.field.get()
-    
+            return self._magnet_z.field_T.get()
+
     def _ramp_wait_after_setdev(self, val):
         for magnet in self._magnets:
             if magnet:
@@ -965,11 +931,7 @@
         return all_points, dif, ramp_rates, max_error
 
 
-<<<<<<< HEAD
-    def _rotation_max_error_internal(xyz_start, xyz_end, r):
-=======
     def _rotation_max_error_internal(self, xyz_start, xyz_end, r):
->>>>>>> c35129e6
         L = length(xyz_end - xyz_start)
         return r - sqrt(r**2 - (L/2.)**2)
 
@@ -1030,36 +992,30 @@
         # rt = rot_angle * steps
         # xyz_s = r*(unit1*cos(rt) + unit_perp*sin(rt))
         return th_phi
-    
+
     def _ramp_it_helper(self, target, last=False, with_status=True):
         if last:
-<<<<<<< HEAD
             print('Last ramp')
-        print('Going to:', target)
-        
-        
-=======
-            print 'Last ramp'
         spx, spy, spz = target
         rx, ry, rz = [val[0] for val in self.ramp_rate.get()]
-        #print 'Going to: %s, at %s'%(target, [m.ramp_rate_field_T.get()['rate'] for m in self._magnets])
+        #print('Going to: %s, at %s'%(target, [m.ramp_rate_field_T.get()['rate'] for m in self._magnets]))
         prog_base = 'Magnet Ramping: x: {Bx:.4f}/%.4f, y: {By:.4f}/%.4f, z: {Bz:.4f}/%.4f at (%.4f, %.4f, %.4f) T/min'%(spx, spy, spz, rx,ry,rz)
         mx, my, mz = self._magnets
         self.thread = None
         def ramp_to(target, wait_after, stop_event): # function for the threads
-            #print 'ramping thread started.'
+            #print('ramping thread started.')
             for i, m in enumerate(self._magnets):
-                m.ramp_field_T.set(target[i], quiet=True)
+                m.ramp_field_T.set(target[i], quiet=True, no_wait_end=True)
             while [m.is_stable() for m in self._magnets] != [True]*3:
                 if stop_event.is_set():
                     for m in self._magnets: # stopping ramp
                         m.set_state('pause')
-                    #print 'ramping thread stopped.\n'
+                    #print('ramping thread stopped.\n')
                     return
                 if [m.is_stable() for m in self._magnets] == [True]*3:
                     break
                 continue
-            #print 'ramping done'
+            #print('ramping done')
             wait(wait_after, progress_base='')
             return
 
@@ -1069,14 +1025,13 @@
         if with_status:
             with mainStatusLine.new(priority=10, timed=1) as progress:
                 while self.thread.is_alive:
-                    wait(.1, None)
-                    progress(prog_base.format(Bx=mx.field.get(), By=my.field.get(), Bz=mz.field.get()))
+                    wait(.1)
+                    progress(prog_base.format(Bx=mx.field_T.get(), By=my.field_T.get(), Bz=mz.field_T.get()))
                     if 'quench' in [m.state.get() for m in self._magnets]:
                         raise RuntimeError(self.perror('The magnet QUENCHED!!!'))
                     if self.all_stable():
                         break
 
->>>>>>> c35129e6
     def _ramp_it_rtp(self, start, stop, only_rotation=True):
         """ only_rotation can be True, False or 'auto'
               in which case it will be True if r is unchanged between start/stop.
@@ -1121,26 +1076,14 @@
                 prev = start
                 for j, target in enumerate(targets):
                     is_last2 = is_last and j == N2 - 1
-<<<<<<< HEAD
-                    self.ramp_it_helper(target, is_last2)
+                    self._ramp_it_helper(target, is_last2)
                     print('Iter i,j=%i,%i  error=%.8f'%(i,j, self._line_max_error(target-prev, real_rate)))
                     prev = target
             else:
-                self.ramp_it_helper(point, is_last)
+                self._ramp_it_helper(point, is_last)
                 print('Iter i=%i  error=%.8f'%(i, self._line_max_error(point-all_points[0], real_rate)))
             if only_rotation:
                 print('rotation error=%.8f'%(self._rotation_max_error_xyz(all_points[0], point)))
-=======
-                    self._ramp_it_helper(target, is_last2)
-                    print 'Iter i,j=%i,%i  error=%.8f'%(i,j, self._line_max_error(target-prev, real_rate))
-                    prev = target
-            else:
-                self._ramp_it_helper(point, is_last)
-                print 'Iter i=%i  error=%.8f'%(i, self._line_max_error(point-all_points[0], real_rate))
-            if only_rotation:
-                print 'rotation error=%.8f'%(self._rotation_max_error_xyz(all_points[0], point))
-    
->>>>>>> c35129e6
 
     def linspace_rotation(self, xyz_start, axis, angle, num=None):
         """ Return evenly spaced points from start to start rotated by angle around the unit_axis.
@@ -1159,7 +1102,7 @@
             xyz_start = rotation_step.apply(xyz_start)
         #self.sequence.set(sequence.T)
         return sequence
-    
+
     def linspace_plane(self, xyz_start, xyz_finish, num=None, shortest=True):
         """ Return evenly spaced points from start to finish on the plane define by (start,finish,origin).
             They must not be aligned.
@@ -1175,7 +1118,7 @@
         if approx_equal(angle,180):
             raise ValueError("Vectors must define a plane with the origin, they may not be aligned.")
         sequence = self.linspace_rotation(xyz_start, axis, angle, num)
-        lstart, lfinish = length(xyz_start), length(xyz_finish) 
+        lstart, lfinish = length(xyz_start), length(xyz_finish)
         if approx_equal(lstart, lfinish):
             return sequence
         scaling_factors = np.linspace(lstart, lfinish, self.nb_points.get())/lstart
@@ -1219,14 +1162,14 @@
         target = self._clean_up(target)
         self._check(target)
         if straight_line:
-            ramps = self._ramp_rate_straight_line(self.field.get(), target)
+            ramps = self._ramp_rate_straight_line(self.field_T.get(), target)
             for m, ramp in zip(self._magnets, ramps):
                 m.ramp_rate_field_T.set(ramp)
         self._ramp_it_helper(target, with_status=with_status)
-    
+
     def all_stable(self):
         return True if [m.is_stable() for m in self._magnets] == [True]*3 else False
-    
+
     def stop_ramping(self):
         if not hasattr(self, 'thread') or not self.thread.isAlive():
             raise ValueError('Magnet is not ramping.')
@@ -1243,9 +1186,8 @@
         self._sequence.set(arr)
     def _sequence_getdev(self):
         return self._sequence.get()
-    
+
     def _create_devs(self):
-        #self.max_error = MemoryDevice(1e-3, min=1e-6, max=1e3)
         self.ramp_rate_straight_line = MemoryDevice(0.1, min=self._magnets_lims['min_rate_global'],
                                                     max=self._magnets_lims['max_rate_global'],
                                                     doc='Max ramp_rate to use when going in straight line; in T/min')
@@ -1256,10 +1198,10 @@
         self._devwrap('sequence', doc='Sequence of point to follow.\n The format is: [[x0, y0, z0], ..., [xn, yn, zn]].')
         self._devwrap('ramp_rate', doc='In T/min')
         self._devwrap('field_target')
-        self._devwrap('field')
-        self._devwrap('fieldx')
-        self._devwrap('fieldy')
-        self._devwrap('fieldz')
+        self._devwrap('field_T')
+        self._devwrap('fieldx_T')
+        self._devwrap('fieldy_T')
+        self._devwrap('fieldz_T')
         self._devwrap('state')
         self._devwrap('ramp_to_index', doc='Ramp to the corresponding value at sequence[index].\n If the value is None, ramp to current_index+1 and update current_index.')
         self._devwrap('ramp_to', doc='Ramp to coordinates: [x, y, z].')
