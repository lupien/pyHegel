--- conflicted
+++ resolved
@@ -1685,11 +1685,7 @@
         print '!!! Skipping cross test: only one manager selescted'
         mng_paths = [rsrc_manager_path1]
     for mng_path in mng_paths:
-<<<<<<< HEAD
         test_multiprocess_connect(visa_name1, rsrc_manager_path=mng_path, instr_options=instr_options):
-=======
-        test_multiprocess_connect(visa_name1, rsrc_manager_path=mng_path)
->>>>>>> 78d7db3d
         rsrc_manager = get_resource_manager(mng_path)
         test_usb_resource_list(rsrc_manager)
         test_handlers_events(rsrc_manager, visa_name1, instr_options=instr_options)
